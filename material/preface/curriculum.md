--- conflicted
+++ resolved
@@ -4,13 +4,6 @@
 
 ## Part 1: Overview of the Rust embedded ecosystem + writing a platform-agnostic driver
 
-<<<<<<< HEAD
-- Exploring the ecosystem
-  - Cortex-m PAC
-  - Device PACs
-  - Embedded-hal
-  - Device HALs
-=======
 *Exploring the basics of Rust embedded programming.*
 
 - Exploring the ecosystem
@@ -18,7 +11,6 @@
   - Device PACs
   - Device HALs
   - Embedded-hal
->>>>>>> 3c81088c
   - Typestate
   - Runtimes
 - Exercise: LIS3DH ID
@@ -30,11 +22,6 @@
   - A low level driver in Rust
   - A fancy typesafe low level driver in Rust
 - Exercise: Create a driver for the LIS3DH
-<<<<<<< HEAD
-
-
-## Part 2: 
-=======
   
 ### Learning outcomes
 - Know how the ecosystem works
@@ -69,5 +56,4 @@
 ## Assignment
 Case: nrf52840 communicating sensor measurements and other events to a Rust service on a host.
 
-</div>
->>>>>>> 3c81088c
+</div>